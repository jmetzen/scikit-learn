.. currentmodule:: sklearn

.. _changes_0_10:

0.10
====

<<<<<<< HEAD
   - New :ref:`Tree <tree>` module by `Brian Holt`_, `Peter Prettenhofer`_ 
     and `Satrajit Ghosh`_. The module comes with complete documentation 
     and examples..

   - Faster tests by Fabian Pedregosa.
=======
   - Fixed memory leak in in :ref:`svm` module by `Brian Holt`_.

   - Faster tests by `Fabian Pedregosa`_.
>>>>>>> ab882dfa


API changes summary
-------------------

Here are the code migration instructions when updgrading from scikit-learn
version 0.9:

  - Some estimators that may overwrite their inputs to save memory previously
    had ``overwrite_`` parameters; these have been replaced with ``copy_``
    parameters with exactly the opposite meaning.

    This particularly affects some of the estimators in ``linear_models``.
    The default behavior is still to copy everything passed in.

  - The SVMlight dataset loader ``sklearn.datasets.load_svmlight_file`` no
    longer supports loading two files at once; use ``load_svmlight_files``
    instead. Also, the (unused) ``buffer_mb`` parameter is gone.

  - Sparse estimators in the :ref:`sgd` module use dense parameter vector 
    ``coef_`` instead of ``sparse_coef_``. This significantly improves
    test time performance.
  
  - The :ref:`covariance` module now has a robust estimator of
    covariance, the Minimum Covariance Determinant estimator.

Changelog
---------

   - Minor refactoring in :ref:`sgd` module; consolidated 
     dense and sparse predict methods.

.. _changes_0_9:

0.9
===

scikit-learn 0.9 was released on September 2011, three months after the 0.8
release and includes the new modules :ref:`manifold`, :ref:`dirichlet_process`
as well as several new algorithms and documentation improvements.

This release also includes the dictionary-learning work developed by
`Vlad Niculae`_ as part of the `Google Summer of Code
<http://code.google.com/soc/>`_ program.



.. |banner1| image:: ./auto_examples/manifold/images/thumb/plot_compare_methods.png
   :target: auto_examples/manifold/plot_compare_methods.html

.. |banner2| image:: ./auto_examples/linear_model/images/thumb/plot_omp.png
   :target: auto_examples/linear_model/plot_omp.html

.. |banner3| image:: ./auto_examples/decomposition/images/thumb/plot_kernel_pca.png
   :target: auto_examples/decomposition/plot_kernel_pca.html

.. |center-div| raw:: html

    <div style="text-align: center; margin: 0px 0 -5px 0;">

.. |end-div| raw:: html

    </div>


|center-div| |banner2| |banner1| |banner3| |end-div|

Changelog
---------

   - New :ref:`manifold` module by `Jake Vanderplas`_ and
     `Fabian Pedregosa`_.

   - New :ref:`Dirichlet Process <dirichlet_process>` Gaussian Mixture
     Model by `Alexandre Passos`_

   - :ref:`neighbors` module refactoring by `Jake Vanderplas`_ :
     general refactoring, support for sparse matrices in input, speed and
     documentation improvements. See the next section for a full list of API
     changes.

   - Improvements on the :ref:`feature_selection` module by
     `Gilles Louppe`_ : refactoring of the RFE classes, documentation
     rewrite, increased efficiency and minor API changes.

   - :ref:`SparsePCA` by `Vlad Niculae`_, `Gael Varoquaux`_ and
     `Alexandre Gramfort`_

   - Printing an estimator now behaves independently of architectures
     and Python version thanks to Jean Kossaifi.

   - :ref:`Loader for libsvm/svmlight format <libsvm_loader>` by
     `Mathieu Blondel`_ and `Lars Buitinck`_

   - Documentation improvements: thumbnails in
     :ref:`example gallery <examples-index>` by `Fabian Pedregosa`_.

   - Important bugfixes in :ref:`svm` module (segfaults, bad
     performance) by `Fabian Pedregosa`_.

   - Added :ref:`multinomial_naive_bayes` and :ref:`bernoulli_naive_bayes`
     by `Lars Buitinck`_

   - Text feature extraction optimizations by Lars Buitinck

   - Chi-Square feature selection
     (:func:`feature_selection.univariate_selection.chi2`) by `Lars Buitinck`.

   - :ref:`sample_generators` module refactoring by `Gilles Louppe`_

   - :ref:`multiclass` by `Mathieu Blondel`_

   - Ball tree rewrite by `Jake Vanderplas`_

   - Implementation of :ref:`dbscan` algorithm by Robert Layton

   - Kmeans predict and transform by Robert Layton

   - Preprocessing module refactoring by `Olivier Grisel`_

   - Faster mean shift by Conrad Lee

   - New :ref:`Bootstrap`, :ref:`ShuffleSplit` and various other
     improvements in cross validation schemes by `Olivier Grisel`_ and
     `Gael Varoquaux`_

   - Adjusted Rand index and V-Measure clustering evaluation metrics by `Olivier Grisel`_

   - Added :class:`Orthogonal Matching Pursuit <linear_model.OrthogonalMatchingPursuit>` by `Vlad Niculae`_

   - Added 2D-patch extractor utilites in the :ref:`feature_extraction` module by `Vlad Niculae`_

   - Implementation of :class:`linear_model.LassoLarsCV`
     (cross-validated Lasso solver using the Lars algorithm) and
     :class:`linear_model.LassoLarsIC` (BIC/AIC model
     selection in Lars) by `Gael Varoquaux`_ 
     and `Alexandre Gramfort`_

   - Scalability improvements to :func:`metrics.roc_curve` by Olivier Hervieu

   - Distance helper functions :func:`metrics.pairwise.pairwise_distances`
     and :func:`metrics.pairwise.pairwise_kernels` by Robert Layton

   - :class:`Mini-Batch K-Means <cluster.MiniBatchKMeans>` by Nelle Varoquaux and Peter Prettenhofer.

   - :ref:`mldata` utilities by Pietro Berkes.

   - :ref:`olivetti_faces` by `David Warde-Farley`_.


API changes summary
-------------------

Here are the code migration instructions when updgrading from scikit-learn
version 0.8:

  - The ``scikits.learn`` package was renamed ``sklearn``. There is
    still a ``scikits.learn`` package alias for backward compatibility.

    Third-party projects with a dependency on scikit-learn 0.9+ should
    upgrade their codebase. For instance under Linux / MacOSX just run
    (make a backup first!)::

      find -name "*.py" | xargs sed -i 's/\bscikits.learn\b/sklearn/g'

  - Estimators no longer accept model parameters as ``fit`` arguments:
    instead all parameters must be only be passed as constructor
    arguments or using the now public ``set_params`` method inhereted
    from :class:`base.BaseEstimator`.

    Some estimators can still accept keyword arguments on the ``fit``
    but this is restricted to data-dependent values (e.g. a Gram matrix
    or an affinity matrix that are precomputed from the ``X`` data matrix.

  - The ``cross_val`` package has been renamed to ``cross_validation``
    although there is also a ``cross_val`` package alias in place for
    backward compatibility.

    Third-party projects with a dependency on scikit-learn 0.9+ should
    upgrade their codebase. For instance under Linux / MacOSX just run
    (make a backup first!)::

      find -name "*.py" | xargs sed -i 's/\bcross_val\b/cross_validation/g'

  - The ``score_func`` argument of the
    ``sklearn.cross_validation.cross_val_score`` function is now expected
    to accept ``y_test`` and ``y_predicted`` as only arguments for
    classification and regression tasks or ``X_test`` for unsupervised
    estimators.

  - ``gamma`` parameter for support vector machine algorithms is set
    to ``1 / n_features`` by default, instead of ``1 / n_samples``.

  - The ``sklearn.hmm`` has been marked as orphaned: it will be removed
    from scikit-learn in version 0.11 unless someone steps up to
    contribute documentation, examples and fix lurking numerical
    stability issues.

  - ``sklearn.neighbors`` has been made into a submodule.  The two previously
    available estimators, ``NeighborsClassifier`` and ``NeighborsRegressor``
    have been marked as deprecated.  Their functionality has been divided
    among five new classes: ``NearestNeighbors`` for unsupervised neighbors
    searches, ``KNeighborsClassifier`` & ``RadiusNeighborsClassifier``
    for supervised classification problems, and ``KNeighborsRegressor``
    & ``RadiusNeighborsRegressor`` for supervised regression problems.

  - ``sklearn.ball_tree.BallTree`` has been moved to
    ``sklearn.neighbors.BallTree``.  Using the former will generate a warning.

  - ``sklearn.linear_model.LARS()`` and related classes (LassoLARS,
    LassoLARSCV, etc.) have been renamed to
    ``sklearn.linear_model.Lars()``.

  - All distance metrics and kernels in ``sklearn.metrics.pairwise`` now have a Y
    parameter, which by default is None. If not given, the result is the distance
    (or kernel similarity) between each sample in Y. If given, the result is the
    pairwise distance (or kernel similarity) between samples in X to Y.

  - ``sklearn.metrics.pairwise.l1_distance`` is now called ``manhattan_distance``,
    and by default returns the pairwise distance. For the component wise distance,
    set the parameter ``sum_over_features`` to ``False``.

Backward compatibilty package aliases and other deprecated classes and
functions will be removed in version 0.11.


People
------

38 people contributed to this release.

   - 387  `Vlad Niculae`_
   - 320  `Olivier Grisel`_
   - 192  `Lars Buitinck`_
   - 179  `Gael Varoquaux`_
   - 168  `Fabian Pedregosa`_ (`INRIA`_, `Parietal Team`_)
   - 127  `Jake Vanderplas`_
   - 120  `Mathieu Blondel`_
   - 85  `Alexandre Passos`_
   - 67  `Alexandre Gramfort`_
   - 57  `Peter Prettenhofer`_
   - 56  `Gilles Louppe`_
   - 42  Robert Layton
   - 38  Nelle Varoquaux
   - 32  Jean Kossaifi
   - 30  Conrad Lee
   - 22  Pietro Berkes
   - 18  andy
   - 17  David Warde-Farley
   - 12  Brian Holt
   - 11  Robert
   - 8  Amit Aides
   - 8  `Virgile Fritsch`_
   - 7  `Yaroslav Halchenko`_
   - 6  Salvatore Masecchia
   - 5  Paolo Losi
   - 4  Vincent Schut
   - 3  Alexis Metaireau
   - 3  Bryan Silverthorn
   - 3  Andreas Mueller
   - 2  Minwoo Jake Lee
   - 1  Emmanuelle Gouillart
   - 1  Keith Goodman
   - 1  Lucas Wiman
   - 1  `Nicolas Pinto`_
   - 1  Thouis (Ray) Jones
   - 1  Tim Sheerman-Chase


.. _changes_0_8:

0.8
===

scikit-learn 0.8 was released on May 2011, one month after the first
"international" `scikit-learn coding sprint
<https://github.com/scikit-learn/scikit-learn/wiki/Upcoming-events>`_ and is
marked by the inclusion of important modules: :ref:`hierarchical_clustering`,
:ref:`pls`, :ref:`NMF`, initial support for Python 3 and by important
enhacements and bug fixes.


Changelog
---------

Several new modules where introduced during this release:

  - New :ref:`hierarchical_clustering` module by Vincent Michel,
    `Bertrand Thirion`_, `Alexandre Gramfort`_ and `Gael Varoquaux`_.

  - :ref:`kernel_pca` implementation by `Mathieu Blondel`_

  - :ref:`labeled_faces_in_the_wild` by `Olivier Grisel`_.

  - New :ref:`pls` module by `Edouard Duchesnay`_.

  - :ref:`NMF` module `Vlad Niculae`_

  - Implementation of the :ref:`oracle_approximating_shrinkage` algorithm by
    `Virgile Fritsch`_ in the :ref:`covariance` module.


Some other modules benefited from significant improvements or cleanups.


  - Initial support for Python 3: builds and imports cleanly,
    some modules are usable while others have failing tests by `Fabian Pedregosa`_.

  - :class:`decomposition.PCA` is now usable from the Pipeline object by `Olivier Grisel`_.

  - Guide :ref:`performance-howto` by `Olivier Grisel`_.

  - Fixes for memory leaks in libsvm bindings, 64-bit safer BallTree by Lars Buitinck.

  - bug and style fixing in :ref:`k_means` algorithm by Jan Schlüter.

  - Add attribute coverged to Gaussian Mixture Models by Vincent Schut.

  - Implement `transform`, `predict_log_proba` in :class:`lda.LDA` by `Mathieu Blondel`_.

  - Refactoring in the :ref:`svm` module and bug fixes by `Fabian Pedregosa`_,
    `Gael Varoquaux`_ and Amit Aides.

  - Refactored SGD module (removed code duplication, better variable naming),
    added interface for sample weight by `Peter Prettenhofer`_.

  - Wrapped BallTree with Cython by Thouis (Ray) Jones.

  - Added function :func:`svm.l1_min_c` by Paolo Losi.

  - Typos, doc style, etc. by `Yaroslav Halchenko`_, `Gael Varoquaux`_,
    `Olivier Grisel`_, Yann Malet, `Nicolas Pinto`_, Lars Buitinck and
    `Fabian Pedregosa`_.


People
-------

People that made this release possible preceeded by number of commits:


   - 159  `Olivier Grisel`_
   - 96  `Gael Varoquaux`_
   - 96  `Vlad Niculae`_
   - 94  `Fabian Pedregosa`_
   - 36  `Alexandre Gramfort`_
   - 32  Paolo Losi
   - 31  `Edouard Duchesnay`_
   - 30  `Mathieu Blondel`_
   - 25  `Peter Prettenhofer`_
   - 22  `Nicolas Pinto`_
   - 11  `Virgile Fritsch`_
   -  7  Lars Buitinck
   -  6  Vincent Michel
   -  5  `Bertrand Thirion`_
   -  4  Thouis (Ray) Jones
   -  4  Vincent Schut
   -  3  Jan Schlüter
   -  2  Julien Miotte
   -  2  `Matthieu Perrot`_
   -  2  Yann Malet
   -  2  `Yaroslav Halchenko`_
   -  1  Amit Aides
   -  1  `Andreas Müller`_
   -  1  Feth Arezki
   -  1  Meng Xinfan


.. _changes_0_7:

0.7
===

scikit-learn 0.7 was released in March 2011, roughly three months
after the 0.6 release. This release is marked by the speed
improvements in existing algorithms like k-Nearest Neighbors and
K-Means algorithm and by the inclusion of an efficient algorithm for
computing the Ridge Generalized Cross Validation solution. Unlike the
preceding release, no new modules where added to this release.

Changelog
---------

  - Performance improvements for Gaussian Mixture Model sampling [Jan
    Schlüter].

  - Implementation of efficient leave-one-out cross-validated Ridge in
    :class:`linear_model.RidgeCV` [`Mathieu Blondel`_]

  - Better handling of collinearity and early stopping in
    :func:`linear_model.lars_path` [`Alexandre Gramfort`_ and `Fabian
    Pedregosa`_].

  - Fixes for liblinear ordering of labels and sign of coefficients
    [Dan Yamins, Paolo Losi, `Mathieu Blondel`_ and `Fabian Pedregosa`_].

  - Performance improvements for Nearest Neighbors algorithm in
    high-dimensional spaces [`Fabian Pedregosa`_].

  - Performance improvements for :class:`cluster.KMeans` [`Gael
    Varoquaux`_ and `James Bergstra`_].

  - Sanity checks for SVM-based classes [`Mathieu Blondel`_].

  - Refactoring of :class:`neighbors.NeighborsClassifier` and
    :func:`neighbors.kneighbors_graph`: added different algorithms for
    the k-Nearest Neighbor Search and implemented a more stable
    algorithm for finding barycenter weigths. Also added some
    developer documentation for this module, see
    `notes_neighbors
    <https://github.com/scikit-learn/scikit-learn/wiki/Neighbors-working-notes>`_ for more information [`Fabian Pedregosa`_].

  - Documentation improvements: Added :class:`pca.RandomizedPCA` and
    :class:`linear_model.LogisticRegression` to the class
    reference. Also added references of matrices used for clustering
    and other fixes [`Gael Varoquaux`_, `Fabian Pedregosa`_, `Mathieu
    Blondel`_, `Olivier Grisel`_, Virgile Fritsch , Emmanuelle
    Gouillart]

  - Binded decision_function in classes that make use of liblinear_,
    dense and sparse variants, like :class:`svm.LinearSVC` or
    :class:`linear_model.LogisticRegression` [`Fabian Pedregosa`_].

  - Performance and API improvements to
    :func:`metrics.euclidean_distances` and to
    :class:`pca.RandomizedPCA` [`James Bergstra`_].

  - Fix compilation issues under NetBSD [Kamel Ibn Hassen Derouiche]

  - Allow input sequences of different lengths in :class:`hmm.GaussianHMM`
    [`Ron Weiss`_].

  - Fix bug in affinity propagation caused by incorrect indexing [Xinfan Meng]


People
------

People that made this release possible preceeded by number of commits:

    - 85  `Fabian Pedregosa`_
    - 67  `Mathieu Blondel`_
    - 20  `Alexandre Gramfort`_
    - 19  `James Bergstra`_
    - 14  Dan Yamins
    - 13  `Olivier Grisel`_
    - 12  `Gael Varoquaux`_
    - 4  Edouard Duchesnay
    - 4  `Ron Weiss`_
    - 2  Satrajit Ghosh
    - 2  Vincent Dubourg
    - 1  Emmanuelle Gouillart
    - 1  Kamel Ibn Hassen Derouiche
    - 1  Paolo Losi
    - 1  VirgileFritsch
    - 1  `Yaroslav Halchenko`_
    - 1  Xinfan Meng


.. _changes_0_6:

0.6
===

scikit-learn 0.6 was released on december 2010. It is marked by the
inclusion of several new modules and a general renaming of old
ones. It is also marked by the inclusion of new example, including
applications to real-world datasets.


Changelog
---------

  - New `stochastic gradient
    <http://scikit-learn.sourceforge.net/modules/sgd.html>`_ descent
    module by Peter Prettenhofer. The module comes with complete
    documentation and examples.

  - Improved svm module: memory consumption has been reduced by 50%,
    heuristic to automatically set class weights, possibility to
    assign weights to samples (see
    :ref:`example_svm_plot_weighted_samples.py` for an example).

  - New :ref:`gaussian_process` module by Vincent Dubourg. This module
    also has great documentation and some very neat examples. See
    :ref:`example_gaussian_process_plot_gp_regression.py` or
    :ref:`example_gaussian_process_plot_gp_probabilistic_classification_after_regression.py`
    for a taste of what can be done.

  - It is now possible to use liblinear’s Multi-class SVC (option
    multi_class in :class:`svm.LinearSVC`)

  - New features and performance improvements of text feature
    extraction.

  - Improved sparse matrix support, both in main classes
    (:class:`grid_search.GridSearchCV`) as in modules
    sklearn.svm.sparse and sklearn.linear_model.sparse.

  - Lots of cool new examples and a new section that uses real-world
    datasets was created. These include:
    :ref:`example_applications_plot_face_recognition.py`,
    :ref:`example_applications_plot_species_distribution_modeling.py`,
    :ref:`example_applications_svm_gui.py`,
    :ref:`example_applications_wikipedia_principal_eigenvector.py` and
    others.

  - Faster :ref:`least_angle_regression` algorithm. It is now 2x
    faster than the R version on worst case and up to 10x times faster
    on some cases.

  - Faster coordinate descent algorithm. In particular, the full path
    version of lasso (:func:`linear_model.lasso_path`) is more than
    200x times faster than before.

  - It is now possible to get probability estimates from a
    :class:`linear_model.LogisticRegression` model.

  - module renaming: the glm module has been renamed to linear_model,
    the gmm module has been included into the more general mixture
    model and the sgd module has been included in linear_model.

  - Lots of bug fixes and documentation improvements.


People
------

People that made this release possible preceeded by number of commits:

   * 207  `Olivier Grisel`_

   * 167 `Fabian Pedregosa`_

   * 97 `Peter Prettenhofer`_

   * 68 `Alexandre Gramfort`_

   * 59  `Mathieu Blondel`_

   * 55  `Gael Varoquaux`_

   * 33  Vincent Dubourg

   * 21  `Ron Weiss <http://www.ee.columbia.edu/~ronw/>`_

   * 9  Bertrand Thirion

   * 3  `Alexandre Passos`_

   * 3  Anne-Laure Fouque

   * 2  Ronan Amicel

   * 1 `Christian Osendorfer <http://osdf.github.com/>`_



.. _changes_0_5:


0.5
===

Changelog
---------

New classes
~~~~~~~~~~~~

    - Support for sparse matrices in some classifiers of modules
      ``svm`` and ``linear_model`` (see :class:`svm.sparse.SVC`,
      :class:`svm.sparse.SVR`, :class:`svm.sparse.LinearSVC`,
      :class:`linear_model.sparse.Lasso`, :class:`linear_model.sparse.ElasticNet`)

    - New :class:`pipeline.Pipeline` object to compose different estimators.

    - Recursive Feature Elimination routines in module
      :ref:`feature_selection_doc`.

    - Addition of various classes capable of cross validation in the
      linear_model module (:class:`linear_model.LassoCV`, :class:`linear_model.ElasticNetCV`,
      etc.).

    - New, more efficient LARS algorithm implementation. The Lasso
      variant of the algorithm is also implemented. See
      :class:`linear_model.lars_path`, :class:`linear_model.Lars` and
      :class:`linear_model.LassoLars`.

    - New Hidden Markov Models module (see classes
      :class:`hmm.GaussianHMM`, :class:`hmm.MultinomialHMM`,
      :class:`hmm.GMMHMM`)

    - New module feature_extraction (see :ref:`class reference
      <feature_extraction_ref>`)

    - New FastICA algorithm in module sklearn.fastica


Documentation
~~~~~~~~~~~~~

    - Improved documentation for many modules, now separating
      narrative documentation from the class reference. As an example,
      see `documentation for the SVM module
      <http://scikit-learn.sourceforge.net/modules/svm.html>`_ and the
      complete `class reference
      <http://scikit-learn.sourceforge.net/modules/classes.html>`_.

Fixes
~~~~~

    - API changes: adhere variable names to PEP-8, give more
      meaningful names.

    - Fixes for svm module to run on a shared memory context
      (multiprocessing).

    - It is again possible to generate latex (and thus PDF) from the
      sphinx docs.

Examples
~~~~~~~~

    - new examples using some of the mlcomp datasets:
      :ref:`example_mlcomp_sparse_document_classification.py`,
      :ref:`example_mlcomp_document_classification.py`

    - Many more examaples. `See here
      <http://scikit-learn.sourceforge.net/auto_examples/index.html>`_
      the full list of examples.


External dependencies
~~~~~~~~~~~~~~~~~~~~~

    - Joblib is now a dependencie of this package, although it is
      shipped with (sklearn.externals.joblib).

Removed modules
~~~~~~~~~~~~~~~

    - Module ann (Artificial Neural Networks) has been removed from
      the distribution. Users wanting this sort of algorithms should
      take a look into pybrain.

Misc
~~~~

    - New sphinx theme for the web page.


Authors
-------

The following is a list of authors for this release, preceeded by
number of commits:

     * 262  Fabian Pedregosa
     * 240  Gael Varoquaux
     * 149  Alexandre Gramfort
     * 116  Olivier Grisel
     *  40  Vincent Michel
     *  38  Ron Weiss
     *  23  Matthieu Perrot
     *  10  Bertrand Thirion
     *   7  Yaroslav Halchenko
     *   9  VirgileFritsch
     *   6  Edouard Duchesnay
     *   4  Mathieu Blondel
     *   1  Ariel Rokem
     *   1  Matthieu Brucher

0.4
===

Changelog
---------

Major changes in this release include:

    - Coordinate Descent algorithm (Lasso, ElasticNet) refactoring &
      speed improvements (roughly 100x times faster).

    - Coordinate Descent Refactoring (and bug fixing) for consistency
      with R's package GLMNET.

    - New metrics module.

    - New GMM module contributed by Ron Weiss.

    - Implementation of the LARS algorithm (without Lasso variant for now).

    - feature_selection module redesign.

    - Migration to GIT as content management system.

    - Removal of obsolete attrselect module.

    - Rename of private compiled extensions (aded underscore).

    - Removal of legacy unmaintained code.

    - Documentation improvements (both docstring and rst).

    - Improvement of the build system to (optionally) link with MKL.
      Also, provide a lite BLAS implementation in case no system-wide BLAS is
      found.

    - Lots of new examples.

    - Many, many bug fixes ...


Authors
-------

The committer list for this release is the following (preceded by number
of commits):

    * 143  Fabian Pedregosa
    * 35  Alexandre Gramfort
    * 34  Olivier Grisel
    * 11  Gael Varoquaux
    *  5  Yaroslav Halchenko
    *  2  Vincent Michel
    *  1  Chris Filo Gorgolewski



.. _Olivier Grisel: http://twitter.com/ogrisel

.. _Gael Varoquaux: http://gael-varoquaux.info

.. _Alexandre Gramfort: http://www-sop.inria.fr/members/Alexandre.Gramfort/

.. _Fabian Pedregosa: http://fseoane.net/blog/

.. _Mathieu Blondel: http://www.mblondel.org/journal/

.. _James Bergstra: http://www-etud.iro.umontreal.ca/~bergstrj/

.. _liblinear: http://www.csie.ntu.edu.tw/~cjlin/liblinear/

.. _Yaroslav Halchenko: http://www.onerussian.com/

.. _Vlad Niculae: http://vene.ro

.. _Edouard Duchesnay: http://www.lnao.fr/spip.php?rubrique30

.. _Peter Prettenhofer: http://sites.google.com/site/peterprettenhofer/

.. _Alexandre Passos: <http://atpassos.posterous.com>

.. _Nicolas Pinto: http://pinto.scripts.mit.edu/

.. _Virgile Fritsch: http://parietal.saclay.inria.fr/Members/virgile-fritsch

.. _Bertrand Thirion: http://parietal.saclay.inria.fr/Members/bertrand-thirion

.. _Andreas Müller: http://www.ais.uni-bonn.de/~amueller/

.. _Matthieu Perrot: http://www.lnao.fr/spip.php?rubrique19

.. _Jake Vanderplas: http://www.astro.washington.edu/users/vanderplas/

.. _Gilles Louppe: http://www.montefiore.ulg.ac.be/~glouppe/

.. _INRIA: http://inria.fr

.. _Parietal Team: http://parietal.saclay.inria.fr/

.. _Lars Buitinck: https://github.com/larsmans

.. _David Warde-Farley: http://www-etud.iro.umontreal.ca/~wardefar/

.. _Brian Holt: http://info.ee.surrey.ac.uk/Personal/B.Holt/<|MERGE_RESOLUTION|>--- conflicted
+++ resolved
@@ -5,17 +5,13 @@
 0.10
 ====
 
-<<<<<<< HEAD
    - New :ref:`Tree <tree>` module by `Brian Holt`_, `Peter Prettenhofer`_ 
      and `Satrajit Ghosh`_. The module comes with complete documentation 
-     and examples..
-
-   - Faster tests by Fabian Pedregosa.
-=======
+     and examples.
+
    - Fixed memory leak in in :ref:`svm` module by `Brian Holt`_.
 
    - Faster tests by `Fabian Pedregosa`_.
->>>>>>> ab882dfa
 
 
 API changes summary
