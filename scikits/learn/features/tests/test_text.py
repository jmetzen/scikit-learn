--- conflicted
+++ resolved
@@ -91,7 +91,7 @@
     y[:6] = -1
 
     # train and test a classifier
-    clf = DenseLinearSVC().fit(X[1:-1], y[1:-1])
+    clf = DenseLinearSVC(C=10).fit(X[1:-1], y[1:-1])
     assert_equal(clf.predict([X[0]]), [-1])
     assert_equal(clf.predict([X[-1]]), [1])
 
@@ -110,11 +110,7 @@
     y[:6] = -1
 
     # train and test a classifier
-<<<<<<< HEAD
-    clf = SVC(kernel='linear', C=100).fit(X[1:-1], y[1:-1])
-=======
-    clf = SparseLinearSVC().fit(X[1:-1], y[1:-1])
->>>>>>> 17607989
+    clf = SparseLinearSVC(C=10).fit(X[1:-1], y[1:-1])
     assert_equal(clf.predict(X[0, :]), [-1])
     assert_equal(clf.predict(X[-1, :]), [1])
 
